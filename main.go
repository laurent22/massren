--- conflicted
+++ resolved
@@ -538,23 +538,10 @@
 	// Check for duplicates
 	// -----------------------------------------------------------------------------------
 
-<<<<<<< HEAD
 	dupPaths := duplicatePaths(newFilePaths)
 	if len(dupPaths) > 0 {
 		criticalError(errors.New(fmt.Sprint("There are duplicate filenames in the list. To avoid any data loss, the operation has been aborted. You may resume it by running the same command. The duplicate filenames are: ", dupPaths)))
 	}	
-=======
-	for i1, p1 := range newFilePaths {
-		for i2, p2 := range newFilePaths {
-			if i1 == i2 {
-				continue
-			}
-			if p1 == p2 {
-				criticalError(errors.New("There are duplicate filenames in the list. To avoid any data loss, the operation has been aborted. You may resume it by running the same command. The duplicate filenames are: " + p1))
-			}
-		}
-	}
->>>>>>> 8fe49b33
 
 	// -----------------------------------------------------------------------------------
 	// Rename the files
